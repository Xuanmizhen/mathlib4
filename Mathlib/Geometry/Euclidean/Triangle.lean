--- conflicted
+++ resolved
@@ -182,49 +182,11 @@
 two given sides is nonzero), vector angle form. -/
 theorem angle_add_angle_sub_add_angle_sub_eq_pi (x : V) {y : V} (hy : y ≠ 0) :
     angle x y + angle x (x - y) + angle y (y - x) = π := by
-<<<<<<< HEAD
-  by_cases hx : x = 0
-  · simp [hx, hy]
-  have hcos := cos_angle_add_angle_sub_add_angle_sub_eq_neg_one hx hy
-  have hsin := sin_angle_add_angle_sub_add_angle_sub_eq_zero hx hy
-  rw [Real.sin_eq_zero_iff_with_pi] at hsin
-  obtain ⟨n, hn⟩ := hsin
-  symm at hn
-  have h0 : 0 ≤ angle x y + angle x (x - y) + angle y (y - x) :=
-    add_nonneg (add_nonneg (angle_nonneg _ _) (angle_nonneg _ _)) (angle_nonneg _ _)
-  have h3lt : angle x y + angle x (x - y) + angle y (y - x) < π + π + π := by
-    by_contra hnlt
-    have hxy : angle x y = π := by
-      by_contra hxy
-      exact hnlt (add_lt_add_of_lt_of_le (add_lt_add_of_lt_of_le (lt_of_le_of_ne
-        (angle_le_pi _ _) hxy) (angle_le_pi _ _)) (angle_le_pi _ _))
-    rw [hxy] at hnlt
-    rw [angle_eq_pi_iff] at hxy
-    rcases hxy with ⟨hx, ⟨r, ⟨hr, hxr⟩⟩⟩
-    rw [hxr, ← one_smul ℝ x, ← mul_smul, mul_one, ← sub_smul, one_smul, sub_eq_add_neg,
-      angle_smul_right_of_pos _ _ (add_pos zero_lt_one (neg_pos_of_neg hr)), angle_self hx,
-      add_zero] at hnlt
-    apply hnlt
-    rw [add_assoc]
-    exact add_lt_add_left (lt_of_le_of_lt (angle_le_pi _ _) (lt_add_of_pos_right π Real.pi_pos)) _
-  have hn0 : 0 ≤ n := by
-    rw [hn, mul_nonneg_iff_left_nonneg_of_pos Real.pi_pos] at h0
-    norm_cast at h0
-  have hn3 : n < 3 := by
-    rw [hn, show π + π + π = 3 * π by ring] at h3lt
-    replace h3lt := lt_of_mul_lt_mul_right h3lt (le_of_lt Real.pi_pos)
-    norm_cast at h3lt
-  interval_cases n
-  · simp [hn] at hcos
-  · norm_num [hn]
-  · simp [hn] at hcos
-=======
   have h := angle_eq_angle_add_add_angle_add (x - y) hy
   rw [sub_add_cancel] at h
   rw [← neg_sub x y, angle_neg_right]
   simp only [angle_comm] at h ⊢
   linear_combination -h
->>>>>>> a862963e
 
 end InnerProductGeometry
 
@@ -389,7 +351,7 @@
   rw [dist_comm b a, angle_comm c b a] at hsin
   have hac : dist a c > 0 := dist_pos.mpr (ne₁₃_of_not_collinear h)
   have hsinabc : Real.sin (∠ a b c) ≥ 0 := by
-    apply Real.sin_nonneg_of_mem_Icc
+    apply Real.sin_nonneg_of_mem_Icc_with_pi
     simp [angle_nonneg, angle_le_pi]
   intro h1
   by_cases h2 : ∠ a b c ≤ π / 2
