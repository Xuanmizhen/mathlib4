/-
Copyright (c) 2024 Chris Birkbeck. All rights reserved.
Released under Apache 2.0 license as described in the file LICENSE.
Authors: Chris Birkbeck
-/
-- MODIFIED by Xuanmizhen: Rename some `τ`s to `τj`s
import Mathlib.Analysis.Complex.AbsMax
import Mathlib.NumberTheory.Modular
import Mathlib.NumberTheory.ModularForms.QExpansion
/-!
# Level one modular forms

This file contains results specific to modular forms of level one, i.e. modular forms for
`SL(2, ℤ)`.

TODO: Add finite-dimensionality of these spaces of modular forms.

-/

open UpperHalfPlane ModularGroup SlashInvariantForm ModularForm Complex
  CongruenceSubgroup Real Function SlashInvariantFormClass ModularFormClass Periodic

local notation "𝕢" => qParam

variable {F : Type*} [FunLike F ℍ ℂ] {k : ℤ}

namespace SlashInvariantForm

variable [SlashInvariantFormClass F Γ(1) k]

<<<<<<< HEAD
lemma exists_one_half_le_im_and_norm_le (hk : k ≤ 0) (f : F) (τj : ℍ) :
    ∃ ξ : ℍ, 1 / 2 ≤ ξ.im ∧ ‖f τj‖ ≤ ‖f ξ‖ :=
  let ⟨γ, hγ, hdenom⟩ := exists_one_half_le_im_smul_and_norm_denom_le τj
  ⟨γ • τj, hγ, by simpa only [slash_action_eqn'' _ (mem_Gamma_one γ),
=======
lemma exists_one_half_le_im_and_norm_le (hk : k ≤ 0) (f : F) (τ : ℍ) :
    ∃ ξ : ℍ, 1 / 2 ≤ ξ.im ∧ ‖f τ‖ ≤ ‖f ξ‖ :=
  let ⟨γ, hγ, hdenom⟩ := exists_one_half_le_im_smul_and_norm_denom_le τ
  ⟨γ • τ, hγ, by simpa only [slash_action_eqn_SL'' _ (mem_Gamma_one γ),
>>>>>>> b60e8b59
    norm_mul, norm_zpow] using le_mul_of_one_le_left (norm_nonneg _) <|
      one_le_zpow_of_nonpos₀ (norm_pos_iff.2 (denom_ne_zero _ _)) hdenom hk⟩

variable (k) in
/-- If a constant function is modular of weight `k`, then either `k = 0`, or the constant is `0`. -/
lemma wt_eq_zero_of_eq_const {f : F} {c : ℂ} (hf : ⇑f = Function.const _ c) :
    k = 0 ∨ c = 0 := by
  have hI := slash_action_eqn_SL'' f (mem_Gamma_one S) I
  have h2I2 := slash_action_eqn_SL'' f (mem_Gamma_one S) ⟨2 * Complex.I, by simp⟩
  simp_rw [sl_moeb, hf, Function.const, denom_S, coe_mk_subtype] at hI h2I2
  nth_rw 1 [h2I2] at hI
  simp only [mul_zpow, coe_I, mul_eq_mul_right_iff, mul_left_eq_self₀] at hI
  refine hI.imp_left (Or.casesOn · (fun H ↦ ?_) (False.elim ∘ zpow_ne_zero k I_ne_zero))
  rwa [← ofReal_ofNat, ← ofReal_zpow, ← ofReal_one, ofReal_inj,
    zpow_eq_one_iff_right₀ (by simp) (by simp)] at H

end SlashInvariantForm

namespace ModularFormClass

variable [ModularFormClass F Γ(1) k]

private theorem cuspFunction_eqOn_const_of_nonpos_wt (hk : k ≤ 0) (f : F) :
    Set.EqOn (cuspFunction 1 f) (const ℂ (cuspFunction 1 f 0)) (Metric.ball 0 1) := by
  refine eq_const_of_exists_le (fun q hq ↦ ?_) (exp_nonneg (-π)) ?_ (fun q hq ↦ ?_)
  · exact (differentiableAt_cuspFunction 1 f (mem_ball_zero_iff.mp hq)).differentiableWithinAt
  · simp only [exp_lt_one_iff, Left.neg_neg_iff, pi_pos]
  · simp only [Metric.mem_closedBall, dist_zero_right]
    rcases eq_or_ne q 0 with rfl | hq'
    · refine ⟨0, by simpa only [norm_zero] using exp_nonneg _, le_rfl⟩
    · obtain ⟨ξ, hξ, hξ₂⟩ := exists_one_half_le_im_and_norm_le hk f
        ⟨_, im_invQParam_pos_of_norm_lt_one Real.zero_lt_one (mem_ball_zero_iff.mp hq) hq'⟩
      exact ⟨_, norm_qParam_le_of_one_half_le_im hξ,
        by simpa only [← eq_cuspFunction 1 f, Nat.cast_one, coe_mk_subtype,
          qParam_right_inv one_ne_zero hq'] using hξ₂⟩

private theorem levelOne_nonpos_wt_const (hk : k ≤ 0) (f : F) :
    ⇑f = Function.const _ (cuspFunction 1 f 0) := by
  ext z
  have hQ : 𝕢 1 z ∈ (Metric.ball 0 1) := by
    simpa only [Metric.mem_ball, dist_zero_right, neg_mul, mul_zero, div_one, Real.exp_zero]
      using (norm_qParam_lt_iff zero_lt_one 0 z.1).mpr z.2
  simpa only [← eq_cuspFunction 1 f z, Nat.cast_one, Function.const_apply] using
    (cuspFunction_eqOn_const_of_nonpos_wt hk f) hQ

lemma levelOne_neg_weight_eq_zero (hk : k < 0) (f : F) : ⇑f = 0 := by
  have hf := levelOne_nonpos_wt_const hk.le f
  rcases wt_eq_zero_of_eq_const k hf with rfl | hf₀
  · exact (lt_irrefl _ hk).elim
  · rw [hf, hf₀, const_zero]

lemma levelOne_weight_zero_const [ModularFormClass F Γ(1) 0] (f : F) :
    ∃ c, ⇑f = Function.const _ c :=
  ⟨_, levelOne_nonpos_wt_const le_rfl f⟩

end ModularFormClass

lemma ModularForm.levelOne_weight_zero_rank_one : Module.rank ℂ (ModularForm Γ(1) 0) = 1 := by
  refine rank_eq_one (const 1) (by simp [DFunLike.ne_iff]) fun g ↦ ?_
  obtain ⟨c', hc'⟩ := levelOne_weight_zero_const g
  aesop

lemma ModularForm.levelOne_neg_weight_rank_zero (hk : k < 0) :
    Module.rank ℂ (ModularForm Γ(1) k) = 0 := by
  refine rank_eq_zero_iff.mpr fun f ↦ ⟨_, one_ne_zero, ?_⟩
  simpa only [one_smul, ← DFunLike.coe_injective.eq_iff] using levelOne_neg_weight_eq_zero hk f<|MERGE_RESOLUTION|>--- conflicted
+++ resolved
@@ -28,17 +28,10 @@
 
 variable [SlashInvariantFormClass F Γ(1) k]
 
-<<<<<<< HEAD
 lemma exists_one_half_le_im_and_norm_le (hk : k ≤ 0) (f : F) (τj : ℍ) :
     ∃ ξ : ℍ, 1 / 2 ≤ ξ.im ∧ ‖f τj‖ ≤ ‖f ξ‖ :=
   let ⟨γ, hγ, hdenom⟩ := exists_one_half_le_im_smul_and_norm_denom_le τj
-  ⟨γ • τj, hγ, by simpa only [slash_action_eqn'' _ (mem_Gamma_one γ),
-=======
-lemma exists_one_half_le_im_and_norm_le (hk : k ≤ 0) (f : F) (τ : ℍ) :
-    ∃ ξ : ℍ, 1 / 2 ≤ ξ.im ∧ ‖f τ‖ ≤ ‖f ξ‖ :=
-  let ⟨γ, hγ, hdenom⟩ := exists_one_half_le_im_smul_and_norm_denom_le τ
-  ⟨γ • τ, hγ, by simpa only [slash_action_eqn_SL'' _ (mem_Gamma_one γ),
->>>>>>> b60e8b59
+  ⟨γ • τj, hγ, by simpa only [slash_action_eqn_SL'' _ (mem_Gamma_one γ),
     norm_mul, norm_zpow] using le_mul_of_one_le_left (norm_nonneg _) <|
       one_le_zpow_of_nonpos₀ (norm_pos_iff.2 (denom_ne_zero _ _)) hdenom hk⟩
 
