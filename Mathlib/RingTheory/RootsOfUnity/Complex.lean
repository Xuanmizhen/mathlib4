/-
Copyright (c) 2020 Johan Commelin. All rights reserved.
Released under Apache 2.0 license as described in the file LICENSE.
Authors: Johan Commelin
-/
import Mathlib.Analysis.SpecialFunctions.Complex.Log
import Mathlib.RingTheory.RootsOfUnity.PrimitiveRoots
import Mathlib.Tactic.Rify

/-!
# Complex roots of unity

In this file we show that the `n`-th complex roots of unity
are exactly the complex numbers `exp (2 * π * I * (i / n))` for `i ∈ Finset.range n`.

## Main declarations

* `Complex.mem_rootsOfUnity`: the complex `n`-th roots of unity are exactly the
  complex numbers of the form `exp (2 * π * I * (i / n))` for some `i < n`.
* `Complex.card_rootsOfUnity`: the number of `n`-th roots of unity is exactly `n`.
* `Complex.norm_rootOfUnity_eq_one`: A complex root of unity has norm `1`.

-/


namespace Complex

open Polynomial Real

open scoped Nat Real

theorem isPrimitiveRoot_exp_of_coprime (i n : ℕ) (h0 : n ≠ 0) (hi : i.Coprime n) :
    IsPrimitiveRoot (exp (2 * π * I * (i / n))) n := by
  rw [IsPrimitiveRoot.iff_def]
<<<<<<< HEAD
  simp only [← exp_nat_mul, exp_eq_one_iff_with_pi]
  have hn0 : (n : ℂ) ≠ 0 := mod_cast h0
=======
  simp only [← exp_nat_mul, exp_eq_one_iff]
>>>>>>> b60e8b59
  constructor
  · use i
    simp (discharger := norm_cast) [field]
  · simp only [forall_exists_index]
    have hn0 : (n : ℂ) ≠ 0 := mod_cast h0
    rintro l k hk
    field_simp at hk
    norm_cast at hk
    have : n ∣ l * i := by rw [← Int.natCast_dvd_natCast, hk]; apply dvd_mul_right
    exact hi.symm.dvd_of_dvd_mul_right this

theorem isPrimitiveRoot_exp (n : ℕ) (h0 : n ≠ 0) : IsPrimitiveRoot (exp (2 * π * I / n)) n := by
  simpa only [Nat.cast_one, one_div] using
    isPrimitiveRoot_exp_of_coprime 1 n h0 n.coprime_one_left

theorem isPrimitiveRoot_iff (ζ : ℂ) (n : ℕ) (hn : n ≠ 0) :
    IsPrimitiveRoot ζ n ↔ ∃ i < n, ∃ _ : i.Coprime n, exp (2 * π * I * (i / n)) = ζ := by
  have hn0 : (n : ℂ) ≠ 0 := mod_cast hn
  constructor; swap
  · rintro ⟨i, -, hi, rfl⟩; exact isPrimitiveRoot_exp_of_coprime i n hn hi
  intro h
  have : NeZero n := ⟨hn⟩
  obtain ⟨i, hi, rfl⟩ :=
    (isPrimitiveRoot_exp n hn).eq_pow_of_pow_eq_one h.pow_eq_one
  refine ⟨i, hi, ((isPrimitiveRoot_exp n hn).pow_iff_coprime (Nat.pos_of_ne_zero hn) i).mp h, ?_⟩
  rw [← exp_nat_mul]
  congr 1
  field_simp

/-- The complex `n`-th roots of unity are exactly the
complex numbers of the form `exp (2 * Real.pi * Complex.I * (i / n))` for some `i < n`. -/
nonrec theorem mem_rootsOfUnity (n : ℕ) [NeZero n] (x : Units ℂ) :
    x ∈ rootsOfUnity n ℂ ↔ ∃ i < n, exp (2 * π * I * (i / n)) = x := by
  rw [mem_rootsOfUnity, Units.ext_iff, Units.val_pow_eq_pow_val, Units.val_one]
  have hn0 : (n : ℂ) ≠ 0 := mod_cast NeZero.out
  constructor
  · intro h
    obtain ⟨i, hi, H⟩ : ∃ i < (n : ℕ), exp (2 * π * I / n) ^ i = x := by
      simpa only using (isPrimitiveRoot_exp n NeZero.out).eq_pow_of_pow_eq_one h
    refine ⟨i, hi, ?_⟩
    rw [← H, ← exp_nat_mul]
    congr 1
    field_simp
  · rintro ⟨i, _, H⟩
    rw [← H, ← exp_nat_mul, exp_eq_one_iff_with_pi]
    use i
    simp [field]

theorem card_rootsOfUnity (n : ℕ) [NeZero n] : Fintype.card (rootsOfUnity n ℂ) = n :=
  (isPrimitiveRoot_exp n NeZero.out).card_rootsOfUnity

theorem card_primitiveRoots (k : ℕ) : (primitiveRoots k ℂ).card = φ k := by
  by_cases h : k = 0
  · simp [h]
  exact (isPrimitiveRoot_exp k h).card_primitiveRoots

end Complex

theorem IsPrimitiveRoot.norm'_eq_one {ζ : ℂ} {n : ℕ} (h : IsPrimitiveRoot ζ n) (hn : n ≠ 0) :
    ‖ζ‖ = 1 :=
  Complex.norm_eq_one_of_pow_eq_one h.pow_eq_one hn

theorem IsPrimitiveRoot.nnnorm_eq_one {ζ : ℂ} {n : ℕ} (h : IsPrimitiveRoot ζ n) (hn : n ≠ 0) :
    ‖ζ‖₊ = 1 :=
  Subtype.ext <| h.norm'_eq_one hn

theorem IsPrimitiveRoot.arg_ext {n m : ℕ} {ζ μ : ℂ} (hζ : IsPrimitiveRoot ζ n)
    (hμ : IsPrimitiveRoot μ m) (hn : n ≠ 0) (hm : m ≠ 0) (h : ζ.arg = μ.arg) : ζ = μ :=
  Complex.ext_norm_arg ((hζ.norm'_eq_one hn).trans (hμ.norm'_eq_one hm).symm) h

theorem IsPrimitiveRoot.arg_eq_zero_iff {n : ℕ} {ζ : ℂ} (hζ : IsPrimitiveRoot ζ n) (hn : n ≠ 0) :
    ζ.arg = 0 ↔ ζ = 1 :=
  ⟨fun h => hζ.arg_ext IsPrimitiveRoot.one hn one_ne_zero (h.trans Complex.arg_one.symm), fun h =>
    h.symm ▸ Complex.arg_one⟩

theorem IsPrimitiveRoot.arg_eq_pi_iff {n : ℕ} {ζ : ℂ} (hζ : IsPrimitiveRoot ζ n) (hn : n ≠ 0) :
    ζ.arg = Real.pi ↔ ζ = -1 :=
  ⟨fun h =>
    hζ.arg_ext (IsPrimitiveRoot.neg_one 0 two_ne_zero.symm) hn two_ne_zero
      (h.trans Complex.arg_neg_one.symm),
    fun h => h.symm ▸ Complex.arg_neg_one⟩

theorem IsPrimitiveRoot.arg {n : ℕ} {ζ : ℂ} (h : IsPrimitiveRoot ζ n) (hn : n ≠ 0) :
    ∃ i : ℤ, ζ.arg = i / n * (2 * Real.pi) ∧ IsCoprime i n ∧ i.natAbs < n := by
  rw [Complex.isPrimitiveRoot_iff _ _ hn] at h
  obtain ⟨i, h, hin, rfl⟩ := h
  rw [mul_comm, ← mul_assoc, Complex.exp_mul_I]
  refine ⟨if i * 2 ≤ n then i else i - n, ?_, ?isCoprime, by cutsat⟩
  case isCoprime =>
    replace hin := Nat.isCoprime_iff_coprime.mpr hin
    split_ifs
    · exact hin
    · convert hin.add_mul_left_left (-1) using 1
      rw [mul_neg_one, sub_eq_add_neg]
  split_ifs with h₂
  · convert Complex.arg_cos_add_sin_mul_I _
    · push_cast; rfl
    · push_cast; rfl
    simp only [Int.cast_natCast, Set.mem_Ioc]
    refine ⟨(neg_lt_neg Real.pi_pos).trans_le ?_, ?_⟩
    · rw [neg_zero]
      positivity
    refine Eq.trans_le (b := Real.pi * (i * 2 / n)) (by ring) ?_
    rw [← mul_one n] at h₂
    exact mul_le_of_le_one_right Real.pi_pos.le
      ((div_le_iff₀' <| mod_cast pos_of_gt h).mpr <| mod_cast h₂)
  rw [← Complex.cos_sub_two_pi, ← Complex.sin_sub_two_pi]
  convert Complex.arg_cos_add_sin_mul_I _
  · push_cast
    rw [← sub_one_mul, sub_div, div_self]
    exact mod_cast hn
  · push_cast
    rw [← sub_one_mul, sub_div, div_self]
    exact mod_cast hn
  simp only [Int.cast_sub, Int.cast_natCast, Set.mem_Ioc]
  field_simp
  constructor
  · push_neg at h₂
    rify at h₂
    linear_combination h₂
  · rify at h
    linear_combination 2 * h + (n:ℝ) * one_pos (α := ℝ)

lemma Complex.norm_eq_one_of_mem_rootsOfUnity {ζ : ℂˣ} {n : ℕ} [NeZero n]
    (hζ : ζ ∈ rootsOfUnity n ℂ) :
    ‖(ζ : ℂ)‖ = 1 := by
  refine norm_eq_one_of_pow_eq_one ?_ <| NeZero.ne n
  norm_cast
  rw [_root_.mem_rootsOfUnity] at hζ
  rw [hζ, Units.val_one]

theorem Complex.conj_rootsOfUnity {ζ : ℂˣ} {n : ℕ} [NeZero n] (hζ : ζ ∈ rootsOfUnity n ℂ) :
    (starRingEnd ℂ) ζ = ζ⁻¹ := by
  rw [← Units.mul_eq_one_iff_eq_inv, conj_mul', norm_eq_one_of_mem_rootsOfUnity hζ, ofReal_one,
    one_pow]<|MERGE_RESOLUTION|>--- conflicted
+++ resolved
@@ -32,12 +32,7 @@
 theorem isPrimitiveRoot_exp_of_coprime (i n : ℕ) (h0 : n ≠ 0) (hi : i.Coprime n) :
     IsPrimitiveRoot (exp (2 * π * I * (i / n))) n := by
   rw [IsPrimitiveRoot.iff_def]
-<<<<<<< HEAD
   simp only [← exp_nat_mul, exp_eq_one_iff_with_pi]
-  have hn0 : (n : ℂ) ≠ 0 := mod_cast h0
-=======
-  simp only [← exp_nat_mul, exp_eq_one_iff]
->>>>>>> b60e8b59
   constructor
   · use i
     simp (discharger := norm_cast) [field]
