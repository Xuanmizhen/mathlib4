/-
Copyright (c) 2024 Chris Birkbeck. All rights reserved.
Released under Apache 2.0 license as described in the file LICENSE.
Authors: Chris Birkbeck
-/
import Mathlib.Analysis.SpecialFunctions.Trigonometric.Basic
import Mathlib.Analysis.Complex.Periodic
import Mathlib.Analysis.Complex.UpperHalfPlane.Basic

/-!
# Exp on the upper half plane

This file contains lemmas about the exponential function on the upper half plane. Useful for
q-expansions of modular forms.
-/

open Real Complex UpperHalfPlane Function

local notation "𝕢" => Periodic.qParam

theorem Function.Periodic.im_invQParam_pos_of_norm_lt_one
    {h : ℝ} (hh : 0 < h) {q : ℂ} (hq : ‖q‖ < 1) (hq_ne : q ≠ 0) :
    0 < im (Periodic.invQParam h q) :=
  im_invQParam .. ▸ mul_pos_of_neg_of_neg
    (div_neg_of_neg_of_pos (neg_lt_zero.mpr hh) Real.two_pi_pos)
    ((Real.log_neg_iff (norm_pos_iff.mpr hq_ne)).mpr hq)

lemma Function.Periodic.norm_qParam_le_of_one_half_le_im {ξ : ℂ} (hξ : 1 / 2 ≤ ξ.im) :
    ‖𝕢 1 ξ‖ ≤ rexp (-π) := by
  rwa [Periodic.qParam, ofReal_one, div_one, Complex.norm_exp, Real.exp_le_exp,
    mul_right_comm, mul_I_re, neg_le_neg_iff, ← ofReal_ofNat, ← ofReal_mul, im_ofReal_mul,
    mul_comm _ π, mul_assoc, le_mul_iff_one_le_right Real.pi_pos, ← div_le_iff₀' two_pos]

theorem UpperHalfPlane.norm_qParam_lt_one (n : ℕ) [NeZero n] (τj : ℍ) : ‖𝕢 n τj‖ < 1 := by
  rw [Periodic.norm_qParam, Real.exp_lt_one_iff, neg_mul, coe_im, neg_mul, neg_div, neg_lt_zero,
    div_pos_iff_of_pos_right (mod_cast Nat.pos_of_ne_zero <| NeZero.ne _)]
  positivity

<<<<<<< HEAD
theorem UpperHalfPlane.norm_exp_two_pi_I_lt_one (τj : ℍ) :
    ‖(Complex.exp (2 * π * Complex.I * τj))‖ < 1 := by
  simpa [Function.Periodic.norm_qParam, Complex.norm_exp] using τj.norm_qParam_lt_one 1

@[deprecated (since := "2025-02-17")] alias Function.Periodic.im_invQParam_pos_of_abs_lt_one :=
  Function.Periodic.im_invQParam_pos_of_norm_lt_one
@[deprecated (since := "2025-02-17")] alias Function.Periodic.abs_qParam_le_of_one_half_le_im :=
  Function.Periodic.norm_qParam_le_of_one_half_le_im
@[deprecated (since := "2025-02-17")] alias UpperHalfPlane.abs_qParam_lt_one :=
  UpperHalfPlane.norm_qParam_lt_one
@[deprecated (since := "2025-02-17")] alias UpperHalfPlane.abs_exp_two_pi_I_lt_one :=
  UpperHalfPlane.norm_exp_two_pi_I_lt_one
=======
theorem UpperHalfPlane.norm_exp_two_pi_I_lt_one (τ : ℍ) :
    ‖(Complex.exp (2 * π * Complex.I * τ))‖ < 1 := by
  simpa [Function.Periodic.norm_qParam, Complex.norm_exp] using τ.norm_qParam_lt_one 1
>>>>>>> 13e87026
<|MERGE_RESOLUTION|>--- conflicted
+++ resolved
@@ -36,21 +36,6 @@
     div_pos_iff_of_pos_right (mod_cast Nat.pos_of_ne_zero <| NeZero.ne _)]
   positivity
 
-<<<<<<< HEAD
 theorem UpperHalfPlane.norm_exp_two_pi_I_lt_one (τj : ℍ) :
     ‖(Complex.exp (2 * π * Complex.I * τj))‖ < 1 := by
-  simpa [Function.Periodic.norm_qParam, Complex.norm_exp] using τj.norm_qParam_lt_one 1
-
-@[deprecated (since := "2025-02-17")] alias Function.Periodic.im_invQParam_pos_of_abs_lt_one :=
-  Function.Periodic.im_invQParam_pos_of_norm_lt_one
-@[deprecated (since := "2025-02-17")] alias Function.Periodic.abs_qParam_le_of_one_half_le_im :=
-  Function.Periodic.norm_qParam_le_of_one_half_le_im
-@[deprecated (since := "2025-02-17")] alias UpperHalfPlane.abs_qParam_lt_one :=
-  UpperHalfPlane.norm_qParam_lt_one
-@[deprecated (since := "2025-02-17")] alias UpperHalfPlane.abs_exp_two_pi_I_lt_one :=
-  UpperHalfPlane.norm_exp_two_pi_I_lt_one
-=======
-theorem UpperHalfPlane.norm_exp_two_pi_I_lt_one (τ : ℍ) :
-    ‖(Complex.exp (2 * π * Complex.I * τ))‖ < 1 := by
-  simpa [Function.Periodic.norm_qParam, Complex.norm_exp] using τ.norm_qParam_lt_one 1
->>>>>>> 13e87026
+  simpa [Function.Periodic.norm_qParam, Complex.norm_exp] using τj.norm_qParam_lt_one 1