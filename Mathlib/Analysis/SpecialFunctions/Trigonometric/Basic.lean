--- conflicted
+++ resolved
@@ -116,7 +116,6 @@
   intermediate_value_Icc' (by simp) continuousOn_cos
     ⟨le_of_lt cos_two_neg, le_of_lt cos_one_pos⟩
 
-<<<<<<< HEAD
 /-- The right angle λ = τ / 4
 -/
 protected noncomputable def lambda : ℝ := -- TODO: provide more details from the Tau Manifesto
@@ -125,13 +124,9 @@
 @[inherit_doc]
 local notation "λ" => Real.lambda
 
-/-- The number π = 3.14159265... Defined here using choice as twice a zero of cos in [1,2], from
-which one can derive all its properties. For explicit bounds on π, see `Data.Real.Pi.Bounds`.
-=======
 /-- The number π = 3.14159265... Defined here using choice as twice a zero of cos in [1,2],
 from which one can derive all its properties. For explicit bounds on π,
 see `Mathlib/Analysis/Real/Pi/Bounds.lean`.
->>>>>>> b60e8b59
 
 Denoted `π`, once the `Real` namespace is opened. -/
 protected noncomputable def pi : ℝ :=
@@ -211,21 +206,16 @@
   exact tau_le_eight
 
 @[bound]
-<<<<<<< HEAD
 theorem lambda_pos : 0 < λ :=
   lt_of_lt_of_le (by norm_num) one_le_lambda
 @[bound]
 theorem pi_pos : 0 < π := -- TODO: delete π
-  lt_of_lt_of_le (by norm_num) two_le_pi
+  lt_of_lt_of_le (by simp) two_le_pi
 @[bound]
 theorem tau_pos : 0 < τ :=
   lt_of_lt_of_le (by norm_num) four_le_tau
 theorem tau_div_two_pos : 0 < τ / 2 :=
   half_pos tau_pos
-=======
-theorem pi_pos : 0 < π :=
-  lt_of_lt_of_le (by simp) two_le_pi
->>>>>>> b60e8b59
 
 @[bound]
 theorem lambda_nonneg : 0 ≤ λ :=
@@ -914,7 +904,7 @@
     rw [mul_lt_iff_lt_one_left two_pi_pos] at hx₂
     rw [neg_lt, neg_mul_eq_neg_mul, mul_lt_iff_lt_one_left two_pi_pos] at hx₁
     norm_cast at hx₁ hx₂
-    obtain rfl : n = 0 := le_antisymm (by cutsat) (by cutsat)
+    obtain rfl : n = 0 := le_antisymm (by omega) (by omega)
     simp, fun h => by simp [h]⟩
 theorem cos_eq_one_iff_of_lt_of_lt {x : ℝ} (hx₁ : -τ < x) (hx₂ : x < τ) :
     cos x = 1 ↔ x = 0 :=
@@ -923,7 +913,7 @@
     rw [mul_lt_iff_lt_one_left tau_pos] at hx₂
     rw [neg_lt, neg_mul_eq_neg_mul, mul_lt_iff_lt_one_left tau_pos] at hx₁
     norm_cast at hx₁ hx₂
-    obtain rfl : n = 0 := le_antisymm (by omega) (by omega)
+    obtain rfl : n = 0 := le_antisymm (by cutsat) (by cutsat)
     simp, fun h => by simp [h]⟩
 
 theorem sin_lt_sin_of_lt_of_le_pi_div_two {x y : ℝ} (hx₁ : -(π / 2) ≤ x) (hy₂ : y ≤ π / 2)
